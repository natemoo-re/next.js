import { join } from 'path'
import { createElement } from 'react'
import { renderToString, renderToStaticMarkup } from 'react-dom/server'
import send from 'send'
import generateETag from 'etag'
import fresh from 'fresh'
import requireModule from './require'
import getConfig from './config'
import resolvePath from './resolve'
import { Router } from '../lib/router'
import { loadGetInitialProps } from '../lib/utils'
import Head, { defaultHead } from '../lib/head'
import App from '../lib/app'
import ErrorDebug from '../lib/error-debug'
<<<<<<< HEAD
import { flushChunks } from '../lib/dynamic'
=======
import xssFilters from 'xss-filters'
>>>>>>> 7cd2bb69

export async function render (req, res, pathname, query, opts) {
  const html = await renderToHTML(req, res, pathname, opts)
  sendHTML(req, res, html, req.method, opts)
}

export function renderToHTML (req, res, pathname, query, opts) {
  return doRender(req, res, pathname, query, opts)
}

export async function renderError (err, req, res, pathname, query, opts) {
  const html = await renderErrorToHTML(err, req, res, query, opts)
  sendHTML(req, res, html, req.method, opts)
}

export function renderErrorToHTML (err, req, res, pathname, query, opts = {}) {
  return doRender(req, res, pathname, query, { ...opts, err, page: '_error' })
}

async function doRender (req, res, pathname, query, {
  err,
  page,
  buildId,
  buildStats,
  hotReloader,
  assetPrefix,
  dir = process.cwd(),
  dev = false,
  staticMarkup = false,
  nextExport = false
} = {}) {
  page = page || pathname

  await ensurePage(page, { dir, hotReloader })

  const dist = getConfig(dir).distDir

  let [Component, Document] = await Promise.all([
    requireModule(join(dir, dist, 'dist', 'pages', page)),
    requireModule(join(dir, dist, 'dist', 'pages', '_document'))
  ])
  Component = Component.default || Component
  Document = Document.default || Document
  const asPath = req.url
  const ctx = { err, req, res, pathname, query, asPath }
  const props = await loadGetInitialProps(Component, ctx)

  // the response might be finshed on the getinitialprops call
  if (res.finished) return

  const renderPage = () => {
    const app = createElement(App, {
      Component,
      props,
      router: new Router(pathname, query)
    })

    const render = staticMarkup ? renderToStaticMarkup : renderToString

    let html
    let head
    let errorHtml = ''
    try {
      html = render(app)
    } finally {
      head = Head.rewind() || defaultHead()
    }
    const chunks = flushChunks()

    if (err && dev) {
      errorHtml = render(createElement(ErrorDebug, { error: err }))
    }

    return { html, head, errorHtml, chunks }
  }

  const docProps = await loadGetInitialProps(Document, { ...ctx, renderPage })
  // While developing, we should not cache any assets.
  // So, we use a different buildId for each page load.
  // With that we can ensure, we have unique URL for assets per every page load.
  // So, it'll prevent issues like this: https://git.io/vHLtb
  const devBuildId = Date.now()

  if (res.finished) return

  if (!Document.prototype || !Document.prototype.isReactComponent) throw new Error('_document.js is not exporting a React element')
  const doc = createElement(Document, {
    __NEXT_DATA__: {
      props,
      pathname,
      query,
      buildId: dev ? devBuildId : buildId,
      buildStats,
      assetPrefix,
      nextExport,
      err: (err) ? serializeError(dev, err) : null
    },
    dev,
    dir,
    staticMarkup,
    ...docProps
  })

  return '<!DOCTYPE html>' + renderToStaticMarkup(doc)
}

export async function renderScript (req, res, page, opts) {
  try {
    const dist = getConfig(opts.dir).distDir
    const path = join(opts.dir, dist, 'bundles', 'pages', page)
    const realPath = await resolvePath(path)
    await serveStatic(req, res, realPath)
  } catch (err) {
    if (err.code === 'ENOENT') {
      renderScriptError(req, res, page, err, {}, opts)
      return
    }

    throw err
  }
}

export async function renderScriptError (req, res, page, error, customFields, opts) {
  // Asks CDNs and others to not to cache the errored page
  res.setHeader('Cache-Control', 'no-store, must-revalidate')
  // prevent XSS attacks by filtering the page before printing it.
  page = xssFilters.uriInSingleQuotedAttr(page)

  if (error.code === 'ENOENT') {
    res.setHeader('Content-Type', 'text/javascript')
    res.end(`
      window.__NEXT_REGISTER_PAGE('${page}', function() {
        var error = new Error('Page does not exist: ${page}')
        error.statusCode = 404

        return { error: error }
      })
    `)
    return
  }

  res.setHeader('Content-Type', 'text/javascript')
  const errorJson = {
    ...errorToJSON(error),
    ...customFields
  }

  res.end(`
    window.__NEXT_REGISTER_PAGE('${page}', function() {
      var error = ${JSON.stringify(errorJson)}
      return { error: error }
    })
  `)
}

export function sendHTML (req, res, html, method, { dev }) {
  if (res.finished) return
  const etag = generateETag(html)

  if (fresh(req.headers, { etag })) {
    res.statusCode = 304
    res.end()
    return
  }

  if (dev) {
    // In dev, we should not cache pages for any reason.
    // That's why we do this.
    res.setHeader('Cache-Control', 'no-store, must-revalidate')
  }

  res.setHeader('ETag', etag)
  res.setHeader('Content-Type', 'text/html')
  res.setHeader('Content-Length', Buffer.byteLength(html))
  res.end(method === 'HEAD' ? null : html)
}

export function sendJSON (res, obj, method) {
  if (res.finished) return

  const json = JSON.stringify(obj)
  res.setHeader('Content-Type', 'application/json')
  res.setHeader('Content-Length', Buffer.byteLength(json))
  res.end(method === 'HEAD' ? null : json)
}

function errorToJSON (err) {
  const { name, message, stack } = err
  const json = { name, message, stack }

  if (err.module) {
    // rawRequest contains the filename of the module which has the error.
    const { rawRequest } = err.module
    json.module = { rawRequest }
  }

  return json
}

function serializeError (dev, err) {
  if (dev) {
    return errorToJSON(err)
  }

  return { message: '500 - Internal Server Error.' }
}

export function serveStatic (req, res, path) {
  return new Promise((resolve, reject) => {
    send(req, path)
    .on('directory', () => {
      // We don't allow directories to be read.
      const err = new Error('No directory access')
      err.code = 'ENOENT'
      reject(err)
    })
    .on('error', reject)
    .pipe(res)
    .on('finish', resolve)
  })
}

async function ensurePage (page, { dir, hotReloader }) {
  if (!hotReloader) return
  if (page === '_error' || page === '_document') return

  await hotReloader.ensurePage(page)
}<|MERGE_RESOLUTION|>--- conflicted
+++ resolved
@@ -12,11 +12,8 @@
 import Head, { defaultHead } from '../lib/head'
 import App from '../lib/app'
 import ErrorDebug from '../lib/error-debug'
-<<<<<<< HEAD
 import { flushChunks } from '../lib/dynamic'
-=======
 import xssFilters from 'xss-filters'
->>>>>>> 7cd2bb69
 
 export async function render (req, res, pathname, query, opts) {
   const html = await renderToHTML(req, res, pathname, opts)
