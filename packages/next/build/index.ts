import path from 'path'
import fs from 'fs'
import nanoid from 'next/dist/compiled/nanoid/index.js'
import loadConfig from 'next-server/next-config'
import { PHASE_PRODUCTION_BUILD } from 'next-server/constants'
import getBaseWebpackConfig from './webpack-config'
import { generateBuildId } from './generate-build-id'
import { writeBuildId } from './write-build-id'
import { isWriteable } from './is-writeable'
import { runCompiler, CompilerResult } from './compiler'
import { recursiveReadDir } from '../lib/recursive-readdir'
import { createPagesMapping, createEntrypoints } from './entries'
import formatWebpackMessages from '../client/dev-error-overlay/format-webpack-messages'
import chalk from 'chalk'

function collectPages(
  directory: string,
  pageExtensions: string[]
): Promise<string[]> {
  return recursiveReadDir(
    directory,
    new RegExp(`\\.(?:${pageExtensions.join('|')})$`)
  )
}

function printTreeView(list: string[]) {
  list
    .sort((a, b) => (a > b ? 1 : -1))
    .forEach((item, i) => {
      const corner =
        i === 0
          ? list.length === 1
            ? '─'
            : '┌'
          : i === list.length - 1
          ? '└'
          : '├'
      console.log(` \x1b[90m${corner}\x1b[39m ${item}`)
    })

  console.log()
}

function flatten<T>(arr: T[][]): T[] {
  return arr.reduce((acc, val) => acc.concat(val), [] as T[])
}

function getPossibleFiles(pageExtensions: string[], pages: string[]) {
  const res = pages.map(page =>
    [page].concat(pageExtensions.map(e => `${page}.${e}`))
  )
  return flatten<string>(res)
}

export default async function build(
  dir: string,
  conf = null,
  { pages: _pages = [] as string[] } = {}
): Promise<void> {
  if (!(await isWriteable(dir))) {
    throw new Error(
      '> Build directory is not writeable. https://err.sh/zeit/next.js/build-dir-not-writeable'
    )
  }

  const debug =
    process.env.__NEXT_BUILDER_EXPERIMENTAL_DEBUG === 'true' ||
    process.env.__NEXT_BUILDER_EXPERIMENTAL_DEBUG === '1'

  console.log('Creating an optimized production build ...')
  console.log()

  const config = loadConfig(PHASE_PRODUCTION_BUILD, dir, conf)
  const buildId = debug
    ? 'unoptimized-build'
    : await generateBuildId(config.generateBuildId, nanoid)
  const distDir = path.join(dir, config.distDir)
  const pagesDir = path.join(dir, 'pages')

  const pages =
    Array.isArray(_pages) && _pages.length
      ? _pages
      : process.env.__NEXT_BUILDER_EXPERIMENTAL_PAGE
      ? [process.env.__NEXT_BUILDER_EXPERIMENTAL_PAGE]
      : []

  let pagePaths
  if (pages && pages.length) {
    if (config.target !== 'serverless') {
      throw new Error(
        'Cannot use selective page building without the serverless target.'
      )
    }

<<<<<<< HEAD
  const pagePaths = await collectPages(pagesDir, config.pageExtensions)
  const pages = createPagesMapping(pagePaths, config.pageExtensions)
  const appPath = pages['/_app']
  const entrypoints = createEntrypoints(pages, config.target, buildId, config)
=======
    const explodedPages = flatten<string>(pages.map(p => p.split(','))).map(
      p => {
        let resolvedPage: string | undefined
        if (path.isAbsolute(p)) {
          resolvedPage = getPossibleFiles(config.pageExtensions, [
            path.join(pagesDir, p),
            p,
          ]).find(f => fs.existsSync(f))
        } else {
          resolvedPage = getPossibleFiles(config.pageExtensions, [
            path.join(pagesDir, p),
            path.join(dir, p),
          ]).find(f => fs.existsSync(f))
        }
        return { original: p, resolved: resolvedPage || null }
      }
    )

    const missingPage = explodedPages.find(({ resolved }) => !resolved)
    if (missingPage) {
      throw new Error(`Unable to identify page: ${missingPage.original}`)
    }
    pagePaths = explodedPages.map(
      page => '/' + path.relative(pagesDir, page.resolved!)
    )
  } else {
    pagePaths = await collectPages(pagesDir, config.pageExtensions)
  }
  const mappedPages = createPagesMapping(pagePaths, config.pageExtensions)
  const entrypoints = createEntrypoints(
    mappedPages,
    config.target,
    buildId,
    config
  )
>>>>>>> 6ac079f1
  const configs = await Promise.all([
    getBaseWebpackConfig(dir, {
      debug,
      buildId,
      isServer: false,
      config,
      target: config.target,
      entrypoints: entrypoints.client,
<<<<<<< HEAD
      appPath
=======
      __selectivePageBuilding: pages && Boolean(pages.length),
>>>>>>> 6ac079f1
    }),
    getBaseWebpackConfig(dir, {
      debug,
      buildId,
      isServer: true,
      config,
      target: config.target,
      entrypoints: entrypoints.server,
<<<<<<< HEAD
      appPath
=======
      __selectivePageBuilding: pages && Boolean(pages.length),
>>>>>>> 6ac079f1
    }),
  ])

  let result: CompilerResult = { warnings: [], errors: [] }
  if (config.target === 'serverless') {
    if (config.publicRuntimeConfig)
      throw new Error(
        'Cannot use publicRuntimeConfig with target=serverless https://err.sh/zeit/next.js/serverless-publicRuntimeConfig'
      )

    const clientResult = await runCompiler(configs[0])
    // Fail build if clientResult contains errors
    if (clientResult.errors.length > 0) {
      result = {
        warnings: [...clientResult.warnings],
        errors: [...clientResult.errors],
      }
    } else {
      const serverResult = await runCompiler(configs[1])
      result = {
        warnings: [...clientResult.warnings, ...serverResult.warnings],
        errors: [...clientResult.errors, ...serverResult.errors],
      }
    }
  } else {
    result = await runCompiler(configs)
  }

  result = formatWebpackMessages(result)

  if (result.errors.length > 0) {
    // Only keep the first error. Others are often indicative
    // of the same problem, but confuse the reader with noise.
    if (result.errors.length > 1) {
      result.errors.length = 1
    }
    const error = result.errors.join('\n\n')

    console.error(chalk.red('Failed to compile.\n'))
    console.error(error)
    console.error()

<<<<<<< HEAD
    if (error.indexOf('private-next-app') > -1) {
      throw new Error('> webpack config.resolve.alias was incorrectly overriden. https://err.sh/zeit/next.js/invalid-resolve-alias')
=======
    if (error.indexOf('private-next-pages') > -1) {
      throw new Error(
        '> webpack config.resolve.alias was incorrectly overriden. https://err.sh/zeit/next.js/invalid-resolve-alias'
      )
>>>>>>> 6ac079f1
    }
    throw new Error('> Build failed because of webpack errors')
  } else if (result.warnings.length > 0) {
    console.warn(chalk.yellow('Compiled with warnings.\n'))
    console.warn(result.warnings.join('\n\n'))
    console.warn()
  } else {
    console.log(chalk.green('Compiled successfully.\n'))
  }

  printTreeView(Object.keys(mappedPages))

  await writeBuildId(distDir, buildId)
}<|MERGE_RESOLUTION|>--- conflicted
+++ resolved
@@ -92,12 +92,6 @@
       )
     }
 
-<<<<<<< HEAD
-  const pagePaths = await collectPages(pagesDir, config.pageExtensions)
-  const pages = createPagesMapping(pagePaths, config.pageExtensions)
-  const appPath = pages['/_app']
-  const entrypoints = createEntrypoints(pages, config.target, buildId, config)
-=======
     const explodedPages = flatten<string>(pages.map(p => p.split(','))).map(
       p => {
         let resolvedPage: string | undefined
@@ -127,13 +121,13 @@
     pagePaths = await collectPages(pagesDir, config.pageExtensions)
   }
   const mappedPages = createPagesMapping(pagePaths, config.pageExtensions)
+  const appPath = pages['/_app']
   const entrypoints = createEntrypoints(
     mappedPages,
     config.target,
     buildId,
     config
   )
->>>>>>> 6ac079f1
   const configs = await Promise.all([
     getBaseWebpackConfig(dir, {
       debug,
@@ -142,11 +136,8 @@
       config,
       target: config.target,
       entrypoints: entrypoints.client,
-<<<<<<< HEAD
       appPath
-=======
       __selectivePageBuilding: pages && Boolean(pages.length),
->>>>>>> 6ac079f1
     }),
     getBaseWebpackConfig(dir, {
       debug,
@@ -155,11 +146,8 @@
       config,
       target: config.target,
       entrypoints: entrypoints.server,
-<<<<<<< HEAD
       appPath
-=======
       __selectivePageBuilding: pages && Boolean(pages.length),
->>>>>>> 6ac079f1
     }),
   ])
 
@@ -202,15 +190,10 @@
     console.error(error)
     console.error()
 
-<<<<<<< HEAD
     if (error.indexOf('private-next-app') > -1) {
-      throw new Error('> webpack config.resolve.alias was incorrectly overriden. https://err.sh/zeit/next.js/invalid-resolve-alias')
-=======
-    if (error.indexOf('private-next-pages') > -1) {
       throw new Error(
         '> webpack config.resolve.alias was incorrectly overriden. https://err.sh/zeit/next.js/invalid-resolve-alias'
       )
->>>>>>> 6ac079f1
     }
     throw new Error('> Build failed because of webpack errors')
   } else if (result.warnings.length > 0) {
